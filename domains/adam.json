--- conflicted
+++ resolved
@@ -1,5 +1,4 @@
 {
-<<<<<<< HEAD
         "owner": {
            "username": "adamrexo",
            "email": "",
@@ -10,16 +9,4 @@
         "record": {
             "CNAME": ["adamrexo.vercel.app"]
         }
-    }
-    
-=======
-  "owner": {
-    "username": "adamrexo",
-    "discord": "898638440592191509",
-    "OWL": "eyJlbmMiOiJBMTI4Q0JDLUhTMjU2IiwiYWxnIjoiUlNBLU9BRVAiLCJraWQiOiJaa1VsRmRqVThiUEstLXVVM2JJR09PVHFYYVFFS1ZINFVXOW53MTR6WTJnIn0.UQXA3K1mX8Pq_S_dcKeoB7MzL_ON5vOvOGOA_0xPft015rDYunl47BEB_lxW0viGYUMvnecBkv6vBnxUrCtoh9F1f2QNnSfJMpDLRnEoiJt4gwt3wSuW8zlw7Y4gkr0oGoqPqXoVZkZOXtn1-SAB5h_rHksFxolsoxNUGbqfcqTcsHScsjVDhlfRSK7eGn-0iWJCjiQc0nL4HPHm-ziu0p2q4bFXzp6XreLITFZIASffgJzFldC2lmxXe3iR1A_T1zHw93f6rUrgdKgWRAN4qhmxHeSUatmI3uMTc0sd2BS0c99IumRnEYVzQDNkSutfw_zo5wDTjp2aabyb7XqusQ.dj4_olpViy2ITJcHo1Fo6g.IXDL4TFulPcVWPZMZ9SR5yoKVD0dS44Rx1-dHODPZw1ZoOUDliQDqUF5csyOdbLGLXiRAl6bsePXCVLIpYoPGwC25zKxI1z7maAu4uHQ6dI.QvaiUlJyNs4nk2-cV_HgDg"
-  },
-  "record": {
-    "A": ["130.162.237.143"]
-  }
-}
->>>>>>> db8eac8a
+}