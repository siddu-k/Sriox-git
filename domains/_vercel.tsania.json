--- conflicted
+++ resolved
@@ -1,19 +1,9 @@
 {
-<<<<<<< HEAD
-    "owner": {
+  "owner": {
         "username": "tsnzzhr",
         "email": "tsnzzhr102@gmail.com"
     },
     "record": {
         "TXT": "vc-domain-verify=tsania.is-a.dev,cb5fadd5728a99eb3c4d"
     }
-=======
-  "owner": {
-    "username": "tsnzzhr",
-    "email": "tsnzzhr102@gmail.com"
-  },
-  "record": {
-    "TXT": "vc-domain-verify=tsania-az.is-a.dev,3cf74b208f3938a96f7b"
-  }
->>>>>>> 9a595673
 }