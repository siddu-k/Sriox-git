--- conflicted
+++ resolved
@@ -1,5 +1,4 @@
 {
-<<<<<<< HEAD
     "description": "Describe the use of this subdomain",
     "repo": "https://github.com/KhongPhaiHoangQuangHuy/my-link-tree",
     "owner": {
@@ -10,14 +9,4 @@
     "record": {
         "CNAME": "khongphaihoangquanghuy.github.io"
     }
-} 
-=======
-  "owner": {
-    "username": "KhongPhaiHoangQuangHuy",
-    "email": "khongphaihoangquanghuy@gmail.com"
-  },
-  "record": {
-    "URL": "http://us.pylex.me:8778"
-  }
-}
->>>>>>> 11c54d2e
+}