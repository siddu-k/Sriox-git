<<<<<<< HEAD
    {
      "owner": {
        "username": "fuccsoc",
        "email": "me@fuccsoc.com"
      },
      "record": {
        "URL": "https://fuccsoc.me"
      }
    }  
=======
{
    "owner": {
        "username": "fuccsoc",
        "email": "me@fuccsoc.com"
    },

    "record": {
        "URL": "https://fuccsoc.com"
    }
}
>>>>>>> 74cc0125
<|MERGE_RESOLUTION|>--- conflicted
+++ resolved
@@ -1,4 +1,4 @@
-<<<<<<< HEAD
+
     {
       "owner": {
         "username": "fuccsoc",
@@ -7,16 +7,4 @@
       "record": {
         "URL": "https://fuccsoc.me"
       }
-    }  
-=======
-{
-    "owner": {
-        "username": "fuccsoc",
-        "email": "me@fuccsoc.com"
-    },
-
-    "record": {
-        "URL": "https://fuccsoc.com"
-    }
-}
->>>>>>> 74cc0125
+    }  