--- conflicted
+++ resolved
@@ -1,20 +1,9 @@
 {
-<<<<<<< HEAD
     "owner": {
       "username": "notreallyprince",
       "email": "prince30112001@gmail.com"
     },
     "record": {
       "TXT": "vc-domain-verify=princeprajapati.is-a.dev,f0d9843f925488ed34bb"
-    }
   }
-=======
-  "owner": {
-    "username": "notreallyprince",
-    "email": "prince30112001@gmail.com"
-  },
-  "record": {
-    "TXT": "vc-domain-verify=princeprajapati.is-a.dev,9b919407776e11ecff7a"
-  }
-}
->>>>>>> c56d2839
+}