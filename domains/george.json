{
<<<<<<< HEAD
    "description": "George Aykara's personal developer website",
    "repo": "https://github.com/aykarageorge",
    "owner": {
        "username": "aykarageorge",
        "email": "aykarageorge@gmail.com"
    },
    "record": {
        "URL": "https://george.aykara4.com"
      }
=======
  "description": "George Aykara's personal developer website",
  "repo": "https://github.com/aykarageorge",
  "owner": {
    "username": "aykarageorge",
    "email": "aykarageorge@gmail.com"
  },
  "record": {
    "CNAME": "george.aykara4.com"
  }
>>>>>>> e0a3ca3b
}<|MERGE_RESOLUTION|>--- conflicted
+++ resolved
@@ -1,5 +1,4 @@
 {
-<<<<<<< HEAD
     "description": "George Aykara's personal developer website",
     "repo": "https://github.com/aykarageorge",
     "owner": {
@@ -9,15 +8,4 @@
     "record": {
         "URL": "https://george.aykara4.com"
       }
-=======
-  "description": "George Aykara's personal developer website",
-  "repo": "https://github.com/aykarageorge",
-  "owner": {
-    "username": "aykarageorge",
-    "email": "aykarageorge@gmail.com"
-  },
-  "record": {
-    "CNAME": "george.aykara4.com"
-  }
->>>>>>> e0a3ca3b
 }