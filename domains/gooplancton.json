{
    "owner": {
        "username": "gooplancton",
        "email": "gooplancton@outlook.com"
    },
    "record": {
<<<<<<< HEAD
            "A": ["93.93.117.164"]
=======
        "CNAME": "hosts.is-a.dev"
>>>>>>> ac9c98eb
    }
}<|MERGE_RESOLUTION|>--- conflicted
+++ resolved
@@ -4,10 +4,6 @@
         "email": "gooplancton@outlook.com"
     },
     "record": {
-<<<<<<< HEAD
-            "A": ["93.93.117.164"]
-=======
-        "CNAME": "hosts.is-a.dev"
->>>>>>> ac9c98eb
+        "A": ["93.93.117.164"]
     }
 }