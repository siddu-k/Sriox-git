{
  "owner": {
    "username": "ArnavBarway",
    "email": "playnav.yt@gmail.com"
  },
  "record": {
    "A": [
      "185.199.111.153",
      "185.199.108.153",
      "185.199.110.153",
      "185.199.109.153"
    ],
<<<<<<< HEAD
    "MX": [
      "mx.zoho.in",
      "mx2.zoho.in",
      "mx3.zoho.in"
    ],
    "TXT": [
      "zoho-verification=zb39750828.zmverify.zoho.in",
      "v=spf1 include:zoho.in ~all",
      "v=DKIM1; k=rsa; p=MIGfMA0GCSqGSIb3DQEBAQUAA4GNADCBiQKBgQCAAt9K76gV9P+mjbTr6sc2SyJs1lokKVvJMgkzPMYwzJl4oXqZmecc7qvjppmbxPqU45oB8AShe0n1flJRJnguozZlrRuvh3C9qlHASb5iKmS6bVGtHVWhNYnmNxyaQhAgdKwYBpfORrzdepS1S+036c1f7moJ+MQOzHQOePQR7wIDAQAB"
=======
    "MX": ["mx.zoho.in", "mx2.zoho.in", "mx3.zoho.in"],
    "TXT": [
      "zoho-verification=zb39750828.zmverify.zoho.in",
      "v=spf1 include:zoho.in ~all",
      "v=DKIM1; k=rsa; p=MIGfMA0GCSqGSIb3DQEBAQUAA4GNADCBiQKBgQCAAt9K76gVP+mjIb76sc2SyJs1lokKVvJMkgzPMYWzJl4oXqZmecc7qvjppmbxPqU45oB8AShe0n1fIJRjuozrZRuvh3C9qIHAB5iKmS6bV6tHVWNhNymNxyaQhAgdKwYBpfORrzd9S1S+036c1f7moJ+MQOzHQOePQR7wIDAQAB"
>>>>>>> 88532cd2
    ]
  }
}<|MERGE_RESOLUTION|>--- conflicted
+++ resolved
@@ -10,23 +10,13 @@
       "185.199.110.153",
       "185.199.109.153"
     ],
-<<<<<<< HEAD
-    "MX": [
-      "mx.zoho.in",
-      "mx2.zoho.in",
-      "mx3.zoho.in"
-    ],
-    "TXT": [
-      "zoho-verification=zb39750828.zmverify.zoho.in",
-      "v=spf1 include:zoho.in ~all",
-      "v=DKIM1; k=rsa; p=MIGfMA0GCSqGSIb3DQEBAQUAA4GNADCBiQKBgQCAAt9K76gV9P+mjbTr6sc2SyJs1lokKVvJMgkzPMYwzJl4oXqZmecc7qvjppmbxPqU45oB8AShe0n1flJRJnguozZlrRuvh3C9qlHASb5iKmS6bVGtHVWhNYnmNxyaQhAgdKwYBpfORrzdepS1S+036c1f7moJ+MQOzHQOePQR7wIDAQAB"
-=======
+
     "MX": ["mx.zoho.in", "mx2.zoho.in", "mx3.zoho.in"],
     "TXT": [
       "zoho-verification=zb39750828.zmverify.zoho.in",
       "v=spf1 include:zoho.in ~all",
       "v=DKIM1; k=rsa; p=MIGfMA0GCSqGSIb3DQEBAQUAA4GNADCBiQKBgQCAAt9K76gVP+mjIb76sc2SyJs1lokKVvJMkgzPMYWzJl4oXqZmecc7qvjppmbxPqU45oB8AShe0n1fIJRjuozrZRuvh3C9qIHAB5iKmS6bV6tHVWNhNymNxyaQhAgdKwYBpfORrzd9S1S+036c1f7moJ+MQOzHQOePQR7wIDAQAB"
->>>>>>> 88532cd2
+
     ]
   }
 }