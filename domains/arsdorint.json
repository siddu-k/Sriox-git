--- conflicted
+++ resolved
@@ -1,10 +1,6 @@
  
     {
-<<<<<<< HEAD
-      "repo": "https://github.com/arsdorintbp2003/arsdorintbp2003.github.io",  
-=======
       "repo": "https://github.com/arsdorintbp2003/arsdorintbp2003.github.io",
->>>>>>> df5777d9
       "owner": {
         "username": "arsdorintbp2003",
         "email": "e0851451@u.nus.edu"
