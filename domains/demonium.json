--- conflicted
+++ resolved
@@ -6,11 +6,6 @@
     "email": "tbapbing@gmail.com"
   },
   "record": {
-<<<<<<< HEAD
-    "CNAME": "komposerv.ru",
-    "URL": "https://komposerv.ru"
-=======
-    "CNAME": "demonium.github.io"
->>>>>>> 5057890c
+    "CNAME": "komposerv.ru"
   }
 }