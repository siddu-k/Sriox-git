{
<<<<<<< HEAD
        "owner": {
           "username": "KemoXtech",
           "email": "aljmalrealstate@gmail.com",
           "discord": "868339557593137212"
        },
    
        "record": {
            "A": ["64.62.151.106"],
            "AAAA": ["2001:470:1:1ee::2009"]
        }
    }
    
=======
  "owner": {
    "username": "KemoXtech",
    "email": "aljmalrealstate@gmail.com",
    "discord": "868339557593137212"
  },

  "record": {
    "A": ["65.19.141.67"],
    "AAAA": ["2001:470:1:1ee::2009"]
  }
}
>>>>>>> 6a47d422
<|MERGE_RESOLUTION|>--- conflicted
+++ resolved
@@ -1,5 +1,4 @@
 {
-<<<<<<< HEAD
         "owner": {
            "username": "KemoXtech",
            "email": "aljmalrealstate@gmail.com",
@@ -10,18 +9,4 @@
             "A": ["64.62.151.106"],
             "AAAA": ["2001:470:1:1ee::2009"]
         }
-    }
-    
-=======
-  "owner": {
-    "username": "KemoXtech",
-    "email": "aljmalrealstate@gmail.com",
-    "discord": "868339557593137212"
-  },
-
-  "record": {
-    "A": ["65.19.141.67"],
-    "AAAA": ["2001:470:1:1ee::2009"]
-  }
-}
->>>>>>> 6a47d422
+    }