<<<<<<< HEAD

              {
                "owner": {
                  "username": "pixelgeek",
                  "email": "pxe.geek+github@gmail.com"
                },
                "record": {
                  "CNAME": "pixelgeek.github.io"
                }
              }
            
=======
{
    "owner": {
        "username": "pixelgeek",
        "email": "pixelgeek@intel.com"
    },
    "record": {
        "CNAME": "pixelgeek.github.io"
    }
}
>>>>>>> f3628cdb
<|MERGE_RESOLUTION|>--- conflicted
+++ resolved
@@ -1,23 +1,9 @@
-<<<<<<< HEAD
-
-              {
-                "owner": {
-                  "username": "pixelgeek",
-                  "email": "pxe.geek+github@gmail.com"
-                },
-                "record": {
-                  "CNAME": "pixelgeek.github.io"
-                }
-              }
-            
-=======
 {
-    "owner": {
-        "username": "pixelgeek",
-        "email": "pixelgeek@intel.com"
-    },
-    "record": {
-        "CNAME": "pixelgeek.github.io"
-    }
-}
->>>>>>> f3628cdb
+  "owner": {
+    "username": "pixelgeek",
+    "email": "pxe.geek+github@gmail.com"
+  },
+  "record": {
+    "CNAME": "pixelgeek.github.io"
+  }
+}