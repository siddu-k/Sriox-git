--- conflicted
+++ resolved
@@ -1,5 +1,4 @@
 {
-<<<<<<< HEAD
     "description": "My personal portfolio site, made in nextjs",
     "repo": "https://github.com/IMXNOOBX/universe",
     "owner": {
@@ -9,17 +8,4 @@
     "record": {
       "CNAME": "noob.bio"
     }
-  }
-=======
-  "description": "My personal portfolio site, made in nextjs",
-  "repo": "https://github.com/IMXNOOBX/universe",
-  "owner": {
-    "username": "IMXNOOBX",
-    "email": "me@noob.bio"
-  },
-  "record": {
-    "CNAME": "noob.bio"
-  },
-  "proxied": false
-}
->>>>>>> a17fca76
+}