--- conflicted
+++ resolved
@@ -1,20 +1,11 @@
 {
     "owner": {
         "username": "Diordnas",
-<<<<<<< HEAD
         "email": "cassthepurple@gmail.com"
     },
     "record": {
         "A": ["217.174.245.249"],
         "MX": ["hosts.is-a.dev"],
         "TXT": "v=spf1 a mx ip4:217.174.245.249 ~all"
-=======
-        "email": "alessandroeliot@gmail.com"
-    },
-    "description": "Personal site, as well as hosting a few tools",
-    "repo": "https://github.com/diordnas/diordnas.github.io",
-    "record": {
-        "CNAME": "diordnas.github.io"
->>>>>>> 2f9fd1fc
     }
 }