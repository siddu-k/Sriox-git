{
    "owner": {
        "username": "P0rc0D10",
        "email": "grazioligiuliano52@gmail.com"
    },
    "record": {
<<<<<<< HEAD
            "CNAME": "hosts.is-a.dev"
=======
        "URL": "https://reizy.eu"
>>>>>>> e39c4fc2
    }
}<|MERGE_RESOLUTION|>--- conflicted
+++ resolved
@@ -4,10 +4,6 @@
         "email": "grazioligiuliano52@gmail.com"
     },
     "record": {
-<<<<<<< HEAD
-            "CNAME": "hosts.is-a.dev"
-=======
-        "URL": "https://reizy.eu"
->>>>>>> e39c4fc2
+        "CNAME": "hosts.is-a.dev"
     }
 }