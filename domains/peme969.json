--- conflicted
+++ resolved
@@ -1,5 +1,4 @@
 {
-<<<<<<< HEAD
     "owner": {
         "username": "peme969",
         "email": "mrcoderpeme@gmail.com"
@@ -10,19 +9,4 @@
         "MX":["mx1.simplelogin.co.","mx2.simplelogin.co."]
         
     }
-=======
-  "owner": {
-    "username": "peme969",
-    "email": "mrcoderpeme@gmail.com"
-  },
-  "record": {
-    "A": [
-      "185.199.108.153",
-      "185.199.109.153",
-      "185.199.110.153",
-      "185.199.111.153"
-    ],
-    "TXT": ["sl-verification=dbpgreeqailirhyinpatpewbtegyca"]
-  }
->>>>>>> 8c7e0575
 }