--- conflicted
+++ resolved
@@ -4,10 +4,6 @@
         "email": "andrew@win11react.com"
     },
     "record": {
-<<<<<<< HEAD
-            "CNAME": "hosts.is-a.dev"
-=======
         "CNAME": "hosts.is-a.dev"
->>>>>>> bdc87e71
     }
 }