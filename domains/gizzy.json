--- conflicted
+++ resolved
@@ -1,58 +1,28 @@
-<<<<<<< HEAD
-{
-  "description": "gizzy.is-a.dev",
-  "owner": {
-    "username": "GizzyUwU",
-    "email": "nerop455@gmail.com",
-    "discord": "gizzyowo"
-  },
-  "record": {
-    "A": [
-      "185.199.108.153",
-      "185.199.109.153",
-      "185.199.110.153",
-      "185.199.111.153",
-      "76.76.21.21"
-    ],
-    "AAAA": [
-      "2606:50c0:8000::153",
-      "2606:50c0:8001::153",
-      "2606:50c0:8002::153",
-      "2606:50c0:8003::153"
-    ],
-    "MX": [
-      "mx1.forwardemail.net",
-      "mx2.forwardemail.net"
-    ],
-    "TXT": "forward-email=nerop455@gmail.com"
-  }
-}
-=======
-{
-  "description": "gizzy.is-a.dev",
-  "owner": {
-    "username": "GizzyUwU",
-    "email": "nerop455@gmail.com",
-    "discord": "gizzyowo"
-  },
-  "record": {
-    "A": [
-      "185.199.108.153",
-      "185.199.109.153",
-      "185.199.110.153",
-      "185.199.111.153"
-    ],
-    "AAAA": [
-      "2606:50c0:8000::153",
-      "2606:50c0:8001::153",
-      "2606:50c0:8002::153",
-      "2606:50c0:8003::153"
-    ],
-    "MX": [
-      "mx1.forwardemail.net",
-      "mx2.forwardemail.net"
-    ],
-    "TXT": "forward-email=nerop455@gmail.com"
-  }
-}
->>>>>>> d8a8903e
+{
+  "description": "gizzy.is-a.dev",
+  "owner": {
+    "username": "GizzyUwU",
+    "email": "nerop455@gmail.com",
+    "discord": "gizzyowo"
+  },
+  "record": {
+    "A": [
+      "185.199.108.153",
+      "185.199.109.153",
+      "185.199.110.153",
+      "185.199.111.153",
+      "76.76.21.21"
+    ],
+    "AAAA": [
+      "2606:50c0:8000::153",
+      "2606:50c0:8001::153",
+      "2606:50c0:8002::153",
+      "2606:50c0:8003::153"
+    ],
+    "MX": [
+      "mx1.forwardemail.net",
+      "mx2.forwardemail.net"
+    ],
+    "TXT": "forward-email=nerop455@gmail.com"
+  }
+}