--- conflicted
+++ resolved
@@ -1,5 +1,4 @@
 {
-<<<<<<< HEAD
     "owner": {
         "username": "tak-gamingYT",
         "email": "tak@tak.io.vn"
@@ -7,15 +6,5 @@
     "record": {
         "A": "103.221.223.52"
     },
-    "proxied":true
-=======
-  "owner": {
-    "username": "tak-gamingYT",
-    "email": "tak@tak.io.vn"
-  },
-  "record": {
-    "CNAME": "tak-gamingyt.github.io"
-  },
-  "proxied": true
->>>>>>> 7cf15fa1
+    "proxied": true
 }