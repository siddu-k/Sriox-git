--- conflicted
+++ resolved
@@ -1,19 +1,9 @@
 {
-<<<<<<< HEAD
     "owner": {
         "username": "Mai1ii",
         "email": "micomacabali14@gmail.com"
     },
     "record": {
-            "CNAME": "hosts.is-a.dev"
-=======
-    "description": "Mai's personal developer website",
-    "owner": {
-        "username": "Mai1ii",
-        "email": "mail@apexure.cf"
-    },
-    "record": {
-        "CNAME": "mai1ii.github.io"
->>>>>>> 6b6d891d
+        "CNAME": "hosts.is-a.dev"
     }
 }