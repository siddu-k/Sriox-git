<<<<<<< HEAD
{
  "description": "My portfolio website",
  "repo": "https://github.com/zthanhluan/luan.is-a.dev",
  "owner": {
    "username": "zthanhluan",
    "email": "dientu078@gmail.com"
  },
  "record": {
    "A": ["46.17.172.206"]
  },
  
  "proxied": false
=======
{
  "description": "My portfolio website",
  "repo": "https://github.com/zthanhluan/luan.is-a.dev",
  "owner": {
    "username": "zthanhluan",
    "email": "dientu078@gmail.com"
  },
  "record": {
    "CNAME": "luanvu.betaenglish.com.vn"
  },
  "proxied": false
>>>>>>> 0bab0f17
}<|MERGE_RESOLUTION|>--- conflicted
+++ resolved
@@ -1,27 +1,13 @@
-<<<<<<< HEAD
-{
-  "description": "My portfolio website",
-  "repo": "https://github.com/zthanhluan/luan.is-a.dev",
-  "owner": {
-    "username": "zthanhluan",
-    "email": "dientu078@gmail.com"
-  },
-  "record": {
-    "A": ["46.17.172.206"]
-  },
-  
-  "proxied": false
-=======
-{
-  "description": "My portfolio website",
-  "repo": "https://github.com/zthanhluan/luan.is-a.dev",
-  "owner": {
-    "username": "zthanhluan",
-    "email": "dientu078@gmail.com"
-  },
-  "record": {
-    "CNAME": "luanvu.betaenglish.com.vn"
-  },
-  "proxied": false
->>>>>>> 0bab0f17
-}+{
+  "description": "My portfolio website",
+  "repo": "https://github.com/zthanhluan/luan.is-a.dev",
+  "owner": {
+    "username": "zthanhluan",
+    "email": "dientu078@gmail.com"
+  },
+  "record": {
+    "A": ["46.17.172.206"]
+  },
+  
+  "proxied": false
+}