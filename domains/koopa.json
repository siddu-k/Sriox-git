{
<<<<<<< HEAD
  "owner": {
    "username": "KoopaCode",
    "email": "koopa@koopa.gg",
    "twitter": "KioKoopa",
    "discord": "koopakio"
=======
    "owner": {
        "username": "NxyyLOL",
        "email": "nxyylol@protonmail.com"
>>>>>>> 95bf4023
    },
    "record": {
        "A": ["217.174.245.249"],
        "MX": ["hosts.is-a.dev"],
        "TXT": "v=spf1 a mx ip4:217.174.245.249 ~all"
  }
}<|MERGE_RESOLUTION|>--- conflicted
+++ resolved
@@ -1,19 +1,13 @@
 {
-<<<<<<< HEAD
   "owner": {
-    "username": "KoopaCode",
-    "email": "koopa@koopa.gg",
-    "twitter": "KioKoopa",
-    "discord": "koopakio"
-=======
-    "owner": {
-        "username": "NxyyLOL",
-        "email": "nxyylol@protonmail.com"
->>>>>>> 95bf4023
+      "username": "KoopaCode",
+      "email": "koopa@koopa.gg",
+      "twitter": "KioKoopa",
+      "discord": "koopakio"
     },
     "record": {
         "A": ["217.174.245.249"],
         "MX": ["hosts.is-a.dev"],
         "TXT": "v=spf1 a mx ip4:217.174.245.249 ~all"
-  }
+    }
 }