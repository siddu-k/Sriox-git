{
    "owner": {
      "username": "mjdsj",
      "email": "work.mjdsj+is-a-dev@gmail.com"
    },
    "record": {
      "CNAME": "portfolio-workmjdsj-gmailcom.vercel.app"
<<<<<<< HEAD
    },
    "proxied": true
  }
  
=======
    }
}
>>>>>>> fe8ce927
<|MERGE_RESOLUTION|>--- conflicted
+++ resolved
@@ -5,12 +5,7 @@
     },
     "record": {
       "CNAME": "portfolio-workmjdsj-gmailcom.vercel.app"
-<<<<<<< HEAD
     },
     "proxied": true
   }
-  
-=======
-    }
-}
->>>>>>> fe8ce927
+  