{
    "owner": {
        "username": "joythejoystick1",
        "email": "midoayoub778@gmail.com"
    },
    "record": {
<<<<<<< HEAD
        "A": ["217.174.245.249"],
        "MX": ["hosts.is-a.dev"],
        "TXT": "v=spf1 a mx ip4:217.174.245.249 ~all"
=======
        "CNAME": "joythejoystick1.github.io"
>>>>>>> d3b7c328
    }
}<|MERGE_RESOLUTION|>--- conflicted
+++ resolved
@@ -4,12 +4,8 @@
         "email": "midoayoub778@gmail.com"
     },
     "record": {
-<<<<<<< HEAD
         "A": ["217.174.245.249"],
         "MX": ["hosts.is-a.dev"],
         "TXT": "v=spf1 a mx ip4:217.174.245.249 ~all"
-=======
-        "CNAME": "joythejoystick1.github.io"
->>>>>>> d3b7c328
     }
 }