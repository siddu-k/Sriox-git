--- conflicted
+++ resolved
@@ -2,15 +2,8 @@
     "owner": {
         "username": "BruhDark",
         "email": "darkpxint@gmail.com"
-<<<<<<< HEAD
       },
       "record": {
         "CNAME": "website-93d6f.web.app"
       }
-=======
-    },
-    "record": {
-        "CNAME": "bruhdarkgithubio-production.up.railway.app"
->>>>>>> dcecb768
-    }
 }