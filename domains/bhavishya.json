{
    "owner": {
        "username": "BH00TXD",
        "email": "ghost25112006@gmail.com"
    },
<<<<<<< HEAD
    "record": {
        "A": ["217.174.245.249"],
        "MX": ["hosts.is-a.dev"],
        "TXT": "v=spf1 a mx ip4:217.174.245.249 ~all"
=======

    "record": {
        "A": ["164.132.74.251"]
>>>>>>> 059fe8ab
    }
}<|MERGE_RESOLUTION|>--- conflicted
+++ resolved
@@ -3,15 +3,9 @@
         "username": "BH00TXD",
         "email": "ghost25112006@gmail.com"
     },
-<<<<<<< HEAD
     "record": {
         "A": ["217.174.245.249"],
         "MX": ["hosts.is-a.dev"],
         "TXT": "v=spf1 a mx ip4:217.174.245.249 ~all"
-=======
-
-    "record": {
-        "A": ["164.132.74.251"]
->>>>>>> 059fe8ab
     }
 }